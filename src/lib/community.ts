--- conflicted
+++ resolved
@@ -1,124 +1,9 @@
-export interface CommunitySession {
-  email: string;
-  username?: string;
-  user_id?: string;
-  date: string; // ISO string
-  count: number;
-  exercise?: 'pushup' | 'squat';
-}
-
-const STORAGE_KEY = 'communitySessions';
-
-export interface ScoreEntry {
-  name: string;
-  count: number;
-}
-
-export interface HighscoreResult {
-  scores: ScoreEntry[];
-  total: number;
-}
-
-export function loadCommunitySessions(): CommunitySession[] {
-  if (typeof localStorage === 'undefined') return [];
-  try {
-    return JSON.parse(localStorage.getItem(STORAGE_KEY) || '[]');
-  } catch {
-    return [];
-  }
-}
-
-export function saveCommunitySession(session: CommunitySession) {
-  const sessions = loadCommunitySessions();
-  sessions.push(session);
-  localStorage.setItem(STORAGE_KEY, JSON.stringify(sessions));
-}
-
-import { supabase } from './supabaseClient';
-
-// --- Server API (via Supabase) ---
-
-export async function register(
-  email: string,
-  password: string,
-  username: string,
-): Promise<string> {
-  const { data, error } = await supabase.auth.signUp({ email, password });
-  if (error || !data.session) {
-    throw new Error('Registrierung fehlgeschlagen');
-  }
-  const { error: upd } = await supabase.auth.updateUser({ data: { username } });
-  if (upd) console.warn('Username speichern fehlgeschlagen', upd.message);
-  return data.session.access_token;
-}
-
-export async function login(email: string, password: string): Promise<string> {
-  const { data, error } = await supabase.auth.signInWithPassword({ email, password });
-  if (error || !data.session) {
-    throw new Error('Login fehlgeschlagen');
-  }
-  return data.session.access_token;
-}
-
-export async function saveSessionServer(
-  token: string,
-  session: Omit<CommunitySession, 'email' | 'username'>,
-  providedUsername?: string,
-) {
-  if (token) {
-    await supabase.auth.setSession({ access_token: token, refresh_token: token });
-  }
-  const current = await supabase.auth.getSession();
-  if (!current.data.session) throw new Error('Nicht eingeloggt');
-
-  const { data: userData } = await supabase.auth.getUser();
-  const email = userData.user?.email;
-  const userId = userData.user?.id;
-  const metaUsername = (userData.user?.user_metadata as { username?: string })?.username;
-  const username = providedUsername || metaUsername;
-  if (!email && !userId) throw new Error('Kein Benutzer gefunden');
-
-  // Store locally so highscores include this session
-  saveCommunitySession({
-    email: email || '',
-    username: username || undefined,
-    user_id: userId,
-    date: session.date,
-    count: session.count,
-    exercise: session.exercise,
-  });
-
-  const insertData: Record<string, unknown> = {
-    user_id: userId,
-    username,
-    created_at: session.date,
-    count: session.count,
-  };
-  if (session.exercise) insertData.exercise = session.exercise;
-
-  try {
-    await supabase.from('sessions').insert(insertData).throwOnError();
-  } catch (err) {
-    const msg = (err as { message?: string }).message || '';
-    if (msg.includes('created_at')) {
-      const fallback = { ...insertData, date: insertData.created_at };
-      delete fallback.created_at;
-      await supabase.from('sessions').insert(fallback).throwOnError();
-    } else if (msg.includes('exercise') || (err as { code?: string }).code === '42703') {
-      const { exercise, ...noExercise } = insertData;
-      await supabase.from('sessions').insert(noExercise).throwOnError();
-    } else {
-      throw err;
-    }
-  }
-}
-
 export async function fetchHighscores(
-  period: 'day' | 'week' | 'month',
-  exercise: 'pushup' | 'squat' = 'pushup',
+  period: 'day' | 'week' | 'month'
 ): Promise<HighscoreResult> {
   const now = new Date();
   let start: Date;
+
   if (period === 'day') {
     start = new Date(now.getFullYear(), now.getMonth(), now.getDate());
   } else if (period === 'week') {
@@ -133,137 +18,36 @@
   const iso = start.toISOString();
   let { data, error } = await supabase
     .from('sessions')
-<<<<<<< HEAD
-    .select('user_id, username, count, created_at, exercise')
-    .gte('created_at', iso)
-    .eq('exercise', exercise);
+    .select('user_id, username, count, created_at')
+    .gte('created_at', iso);
 
-=======
-    .select(
-      'email, username, count, date, exercise, user:auth.users!sessions_user_id_fkey(username)'
-    )
-    .eq('exercise', exercise)
-    .gte('date', iso);
->>>>>>> 1295c9e4
-  if (error && (error.message?.includes('exercise') || error.code === '42703')) {
-    const res = await supabase
-      .from('sessions')
-<<<<<<< HEAD
-      .select('user_id, username, count, created_at')
-      .gte('created_at', iso);
-=======
-      .select(
-        'email, username, count, date, user:auth.users!sessions_user_id_fkey(username)'
-      )
-      .gte('date', iso);
->>>>>>> 1295c9e4
-    data = res.data || null;
-    error = res.error;
-  }
   if (error) {
-<<<<<<< HEAD
-    console.warn('Falling back to local highscores', error.message);
-    return computeHighscores(period, exercise);
-  }
-=======
     const msg = error.message || '';
     const code = error.code;
-    if (msg.includes('email') || code === '42703') {
-      let fbQuery = supabase
+
+    // Fallback: wenn Spalte fehlt oder Query-Fehler
+    if (msg.includes('username') || msg.includes('created_at') || code === '42703') {
+      const fallback = await supabase
         .from('sessions')
-        .select(
-          exerciseAvailable
-            ? 'user_id, username, count, created_at, exercise, user:auth.users!sessions_user_id_fkey(username)'
-            : 'user_id, username, count, created_at, user:auth.users!sessions_user_id_fkey(username)'
-        )
+        .select('user_id, count, created_at')
         .gte('created_at', iso);
-      if (exerciseAvailable) fbQuery = fbQuery.eq('exercise', exercise);
-      let fb = await fbQuery;
-      if (fb.error && fb.error.code === '42703') {
-        fbQuery = supabase
-          .from('sessions')
-          .select(
-            exerciseAvailable
-              ? 'user_id, count, created_at, exercise, user:auth.users!sessions_user_id_fkey(username)'
-              : 'user_id, count, created_at, user:auth.users!sessions_user_id_fkey(username)'
-          )
-          .gte('created_at', iso);
-        if (exerciseAvailable) fbQuery = fbQuery.eq('exercise', exercise);
-        fb = await fbQuery;
-        data = fb.data?.map(r => ({ user_id: r.user_id, count: r.count, date: r.created_at }));
-      } else {
-        data = fb.data?.map(r => ({
-          user_id: r.user_id,
-          username: (r.username as string) || (r as { user?: { username?: string } }).user?.username,
-          count: r.count,
-          date: r.created_at,
-        }));
-      }
-      error = fb.error;
-    } else if (msg.includes('username')) {
-      let fallbackQuery = supabase
-        .from('sessions')
-        .select(
-          exerciseAvailable
-            ? 'email, count, date, exercise, user:auth.users!sessions_user_id_fkey(username)'
-            : 'email, count, date, user:auth.users!sessions_user_id_fkey(username)'
-        )
-        .gte('date', iso);
-      if (exerciseAvailable) fallbackQuery = fallbackQuery.eq('exercise', exercise);
-      const fallback = await fallbackQuery;
       data = fallback.data;
       error = fallback.error;
-    } else if (code?.startsWith('22') || /timestamp|date/i.test(msg)) {
-      let fallbackQuery = supabase
-        .from('sessions')
-        .select(
-          exerciseAvailable
-            ? 'email, username, count, date, exercise, user:auth.users!sessions_user_id_fkey(username)'
-            : 'email, username, count, date, user:auth.users!sessions_user_id_fkey(username)'
-        )
-        .gte('date', iso.split('T')[0]);
-      if (exerciseAvailable) fallbackQuery = fallbackQuery.eq('exercise', exercise);
-      const fallback = await fallbackQuery;
-      if (fallback.error) {
-        let fb2Query = supabase
-          .from('sessions')
-          .select(
-            exerciseAvailable
-              ? 'email, count, date, exercise, user:auth.users!sessions_user_id_fkey(username)'
-              : 'email, count, date, user:auth.users!sessions_user_id_fkey(username)'
-          )
-          .gte('date', iso.split('T')[0]);
-        if (exerciseAvailable) fb2Query = fb2Query.eq('exercise', exercise);
-        const fb2 = await fb2Query;
-        data = fb2.data;
-        error = fb2.error;
-      } else {
-        data = fallback.data;
-        error = null;
-      }
     }
+
+    if (error) throw new Error('Fehler beim Laden der Highscores');
   }
-  if (error) throw new Error('Fehler beim Laden der Highscores');
 
   const totals = new Map<string, { name: string; count: number }>();
-  const idToName = new Map<string, string>();
   let totalCount = 0;
+
   (data || []).forEach(r => {
-    const id = (r as Record<string, unknown>).user_id as string | undefined;
-    let name: string | undefined =
+    const uid = (r as any).user_id;
+    const name =
       typeof r.username === 'string' && r.username.trim()
         ? r.username.trim()
-        : (r as { user?: { username?: string } }).user?.username;
-    if (!name) {
-      const emailVal = (r.email as string) || (r as { user?: { email?: string } }).user?.email || '';
-      if (emailVal.includes('@')) {
-        name = emailVal.trim();
-      }
-    }
-    if (name && id) idToName.set(id, name);
-    if (!name && id && idToName.has(id)) name = idToName.get(id);
-    if (!name && id) name = id;
-    if (!name) return;
+        : uid || 'Unbekannt';
+
     const key = name.toLowerCase();
     totalCount += r.count as number;
     const existing = totals.get(key);
@@ -274,79 +58,6 @@
   const scores = Array.from(totals.values())
     .sort((a, b) => b.count - a.count)
     .slice(0, 10);
->>>>>>> 1295c9e4
-
-  const sessions: CommunitySession[] = (data || []).map(r => ({
-    email: '',
-    username: (r as { username?: string | null }).username || undefined,
-    user_id: (r as { user_id?: string | null }).user_id || undefined,
-    date: (r as { created_at: string }).created_at,
-    count: (r as { count: number }).count,
-    exercise: (r as { exercise?: string | null }).exercise as
-      | 'pushup'
-      | 'squat'
-      | undefined,
-  }));
-  sessions.forEach(saveCommunitySession);
-  return computeHighscoresFromSessions(sessions, period, exercise);
-}
-
-
-export function computeHighscores(
-  period: 'day' | 'week' | 'month',
-  exercise: 'pushup' | 'squat' = 'pushup'
-): HighscoreResult {
-  const sessions = loadCommunitySessions();
-  return computeHighscoresFromSessions(sessions, period, exercise);
-}
-
-export function computeHighscoresFromSessions(
-  sessions: CommunitySession[],
-  period: 'day' | 'week' | 'month',
-  exercise: 'pushup' | 'squat' = 'pushup',
-): HighscoreResult {
-  const now = new Date();
-  let start: Date;
-  if (period === 'day') {
-    start = new Date(now.getFullYear(), now.getMonth(), now.getDate());
-  } else if (period === 'week') {
-    const day = (now.getDay() + 6) % 7; // Monday = 0
-    start = new Date(now);
-    start.setDate(now.getDate() - day);
-    start.setHours(0, 0, 0, 0);
-  } else {
-    start = new Date(now.getFullYear(), now.getMonth(), 1);
-  }
-
-  const totals = new Map<string, { name: string; count: number }>();
-  const idToName = new Map<string, string>();
-  let totalCount = 0;
-  sessions.forEach(s => {
-    const d = new Date(s.date);
-    if (d >= start) {
-      if (s.exercise && s.exercise !== exercise) {
-        return;
-      }
-      const id = s.user_id;
-      let name: string | undefined = s.username?.trim();
-      if (!name && s.email?.trim()) {
-        name = s.email.trim();
-      }
-      if (name && id) idToName.set(id, name);
-      if (!name && id && idToName.has(id)) name = idToName.get(id);
-      if (!name && id) name = id;
-      if (!name) return;
-      const key = name.toLowerCase();
-      totalCount += s.count;
-      const existing = totals.get(key);
-      if (existing) existing.count += s.count;
-      else totals.set(key, { name, count: s.count });
-    }
-  });
-
-  const scores = Array.from(totals.values())
-    .sort((a, b) => b.count - a.count)
-    .slice(0, 10);
 
   return { scores, total: totalCount };
 }