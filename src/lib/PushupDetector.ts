// Pose detection and push-up counting logic
import type {
  Pose,
  Results as PoseResults,
  NormalizedLandmark,
  NormalizedLandmarkList
} from '@mediapipe/pose';

type PoseInstance = Pose;

export const POSE_LANDMARK_NAMES = [
  'NOSE',
  'LEFT_EYE_INNER',
  'LEFT_EYE',
  'LEFT_EYE_OUTER',
  'RIGHT_EYE_INNER',
  'RIGHT_EYE',
  'RIGHT_EYE_OUTER',
  'LEFT_EAR',
  'RIGHT_EAR',
  'MOUTH_LEFT',
  'MOUTH_RIGHT',
  'LEFT_SHOULDER',
  'RIGHT_SHOULDER',
  'LEFT_ELBOW',
  'RIGHT_ELBOW',
  'LEFT_WRIST',
  'RIGHT_WRIST',
  'LEFT_PINKY',
  'RIGHT_PINKY',
  'LEFT_INDEX',
  'RIGHT_INDEX',
  'LEFT_THUMB',
  'RIGHT_THUMB',
  'LEFT_HIP',
  'RIGHT_HIP',
  'LEFT_KNEE',
  'RIGHT_KNEE',
  'LEFT_ANKLE',
  'RIGHT_ANKLE',
  'LEFT_HEEL',
  'RIGHT_HEEL',
  'LEFT_FOOT_INDEX',
  'RIGHT_FOOT_INDEX'
];

// Indices of landmarks not relevant for push-up detection (face & fingers)
export const UNIMPORTANT_LANDMARKS = [
  // face landmarks
  0, 1, 2, 3, 4, 5, 6, 7, 8, 9, 10,
  // finger landmarks
  17, 18, 19, 20, 21, 22,
];

export enum PushupState {
  WaitingForUp,
  Up,
  Down,
}

export class PushupDetector {
  private pose: PoseInstance | null = null;
  private initPromise: Promise<void>;
  private state: PushupState = PushupState.WaitingForUp;
  private count = 0;
  private legSeen = false;
<<<<<<< HEAD
  // keeps a rolling window of average elbow angles
  private angleHistory: number[] = [];
  // keeps a rolling window of torso orientation angles
  private torsoHistory: number[] = [];
  private framesBelowVisibility = 0;
  private downFrameCount = 0;
  private upFrameCount = 0;
  /**
   * Size of the smoothing window used for averaging angles.
   * Higher values give smoother results but introduce latency.
   */
  private static readonly ANGLE_WINDOW = 5;
  private static readonly DOWN_THRESHOLD = 100;
  private static readonly UP_THRESHOLD = 160;
  /** Minimum consecutive frames an angle must stay beyond a threshold. */
  private static readonly FRAME_COUNT_THRESHOLD = 3;
  private static readonly LEG_VISIBILITY_THRESHOLD = 0.3;
  /**
   * Number of consecutive frames legs must be invisible before the frame is
   * ignored to avoid false detections when the user leaves the frame.
   */
  private static readonly LEG_MISSING_FRAMES = 2;
  private static readonly ORIENTATION_CHANGE_THRESHOLD = 15; // degrees
=======
  private consecutiveUpFrames = 0;
  private requiredUpFrames: number;
>>>>>>> 763f8462
  private landmarks: PoseResults['poseLandmarks'] | null = null;
  private isInitialized = false;
  private onPoseResults: ((results: PoseResults['poseLandmarks']) => void) | null = null;

  constructor(requiredUpFrames = 5) {
    this.requiredUpFrames = requiredUpFrames;
    this.initPromise = this.initPose();
  }

  private async initPose() {
    const mp = await import('@mediapipe/pose');
    // The package ships as a UMD bundle which doesn't always expose the
    // constructor via ESM exports.  Some bundlers return an empty module
    // object on dynamic import.  Fallback to the global `Pose` if necessary.
    const PoseCtor: typeof Pose =
      (mp as unknown as { Pose?: typeof Pose }).Pose ??
      (mp as { default?: { Pose: typeof Pose } }).default?.Pose ??
      (globalThis as unknown as { Pose?: typeof Pose }).Pose;
    if (!PoseCtor) {
      throw new Error('Failed to load Pose constructor from @mediapipe/pose');
    }
    this.pose = new PoseCtor({
      locateFile: (file: string) =>
        `https://cdn.jsdelivr.net/npm/@mediapipe/pose/${file}`
    });

    this.pose.setOptions({
      modelComplexity: 0,
      smoothLandmarks: true,
      enableSegmentation: false,
      selfieMode: false,
    });

    this.pose.onResults((results) => {
      if (results.poseLandmarks) {
        if (!this.isInitialized) this.isInitialized = true;
        this.landmarks = results.poseLandmarks;
        this.processLandmarks(results.poseLandmarks);
        if (this.onPoseResults) {
          this.onPoseResults(results.poseLandmarks);
        }
      }
    });
  }

  setOnPoseResults(callback: (results: PoseResults['poseLandmarks']) => void) {
    this.onPoseResults = callback;
  }

  async detect(videoElement: HTMLVideoElement): Promise<number> {
    await this.initPromise;
    if (!this.pose) return this.count;
    if (!this.isInitialized) {
      await this.pose.send({ image: videoElement });
      return this.count;
    }

    await this.pose.send({ image: videoElement });
    return this.count;
  }

  private calculateAngle(a: NormalizedLandmark, b: NormalizedLandmark, c: NormalizedLandmark) {
    const ab = { x: a.x - b.x, y: a.y - b.y };
    const cb = { x: c.x - b.x, y: c.y - b.y };
    const dot = ab.x * cb.x + ab.y * cb.y;
    const magAB = Math.hypot(ab.x, ab.y);
    const magCB = Math.hypot(cb.x, cb.y);
    const angle = Math.acos(dot / (magAB * magCB));
    return (angle * 180) / Math.PI;
  }

  private processLandmarks(landmarks: NormalizedLandmarkList) {
    const leftShoulder = landmarks[11];
    const leftElbow = landmarks[13];
    const leftWrist = landmarks[15];
    const rightShoulder = landmarks[12];
    const rightElbow = landmarks[14];
    const rightWrist = landmarks[16];
    const leftHip = landmarks[23];
    const rightHip = landmarks[24];
    const leftKnee = landmarks[25];
    const rightKnee = landmarks[26];
    const leftAnkle = landmarks[27];
    const rightAnkle = landmarks[28];
    const leftFoot = landmarks[31];
    const rightFoot = landmarks[32];

    if (
      !leftShoulder ||
      !leftElbow ||
      !leftWrist ||
      !rightShoulder ||
      !rightElbow ||
      !rightWrist
    ) {
      return;
    }

    const legVisible = [
      leftHip,
      rightHip,
      leftKnee,
      rightKnee,
      leftAnkle,
      rightAnkle,
      leftFoot,
      rightFoot
    ].some((lm) => lm && (lm.visibility ?? 0) > PushupDetector.LEG_VISIBILITY_THRESHOLD);

    if (!legVisible) {
      this.framesBelowVisibility++;
      if (this.framesBelowVisibility > PushupDetector.LEG_MISSING_FRAMES) {
        return;
      }
    } else {
      this.framesBelowVisibility = 0;
    }

    const shoulderMid = {
      x: (leftShoulder.x + rightShoulder.x) / 2,
      y: (leftShoulder.y + rightShoulder.y) / 2
    };
    const hipMid = {
      x: (leftHip.x + rightHip.x) / 2,
      y: (leftHip.y + rightHip.y) / 2
    };
    const torsoAngle =
      (Math.atan2(hipMid.y - shoulderMid.y, hipMid.x - shoulderMid.x) * 180) /
      Math.PI;

    const prevOrientation = this.torsoHistory[this.torsoHistory.length - 1];
    if (
      prevOrientation !== undefined &&
      Math.abs(torsoAngle - prevOrientation) >
        PushupDetector.ORIENTATION_CHANGE_THRESHOLD
    ) {
      return;
    }

    this.torsoHistory.push(torsoAngle);
    if (this.torsoHistory.length > PushupDetector.ANGLE_WINDOW) {
      this.torsoHistory.shift();
    }

    const leftAngle = this.calculateAngle(leftShoulder, leftElbow, leftWrist);
    const rightAngle = this.calculateAngle(rightShoulder, rightElbow, rightWrist);
    const avgAngle = (leftAngle + rightAngle) / 2;

<<<<<<< HEAD
    this.angleHistory.push(avgAngle);
    if (this.angleHistory.length > PushupDetector.ANGLE_WINDOW) {
      this.angleHistory.shift();
    }

    const smoothAngle =
      this.angleHistory.reduce((s, v) => s + v, 0) / this.angleHistory.length;

    if (smoothAngle < PushupDetector.DOWN_THRESHOLD) {
      this.downFrameCount++;
    } else {
      this.downFrameCount = 0;
    }

    if (smoothAngle > PushupDetector.UP_THRESHOLD) {
      this.upFrameCount++;
    } else {
      this.upFrameCount = 0;
    }

    if (
      this.downFrameCount >= PushupDetector.FRAME_COUNT_THRESHOLD &&
      !this.isDown &&
      legVisible
    ) {
      this.isDown = true;
      this.legSeen = true;
    }

    if (
      this.upFrameCount >= PushupDetector.FRAME_COUNT_THRESHOLD &&
      this.isDown
    ) {
      this.isDown = false;
      if (this.legSeen) {
        this.count++;
=======
    const isUpFrame = avgAngle > 160 && legVisible;
    const isDownFrame = avgAngle < 100;

    if (isUpFrame) {
      this.consecutiveUpFrames++;
    } else {
      this.consecutiveUpFrames = 0;
    }

    switch (this.state) {
      case PushupState.WaitingForUp: {
        if (isUpFrame && this.consecutiveUpFrames >= this.requiredUpFrames) {
          this.state = PushupState.Up;
          this.consecutiveUpFrames = 0;
        }
        break;
      }
      case PushupState.Up: {
        if (isDownFrame && legVisible) {
          this.state = PushupState.Down;
          this.legSeen = true;
        }
        break;
      }
      case PushupState.Down: {
        if (isUpFrame && this.consecutiveUpFrames >= this.requiredUpFrames) {
          this.state = PushupState.Up;
          if (this.legSeen) {
            this.count++;
          }
          this.legSeen = false;
          this.consecutiveUpFrames = 0;
        }
        break;
>>>>>>> 763f8462
      }
    }
  }

  reset() {
    this.count = 0;
    this.state = PushupState.WaitingForUp;
    this.legSeen = false;
    this.consecutiveUpFrames = 0;
    this.landmarks = null;
  }

  getCount() {
    return this.count;
  }

  getLandmarks() {
    return this.landmarks;
  }

  isReady() {
    return this.isInitialized;
  }

  cleanup() {
    if (this.pose) {
      this.pose.reset();
    }
  }
}

export type { PoseResults };
<|MERGE_RESOLUTION|>--- conflicted
+++ resolved
@@ -1,347 +1,283 @@
-// Pose detection and push-up counting logic
-import type {
-  Pose,
-  Results as PoseResults,
-  NormalizedLandmark,
-  NormalizedLandmarkList
-} from '@mediapipe/pose';
-
-type PoseInstance = Pose;
-
-export const POSE_LANDMARK_NAMES = [
-  'NOSE',
-  'LEFT_EYE_INNER',
-  'LEFT_EYE',
-  'LEFT_EYE_OUTER',
-  'RIGHT_EYE_INNER',
-  'RIGHT_EYE',
-  'RIGHT_EYE_OUTER',
-  'LEFT_EAR',
-  'RIGHT_EAR',
-  'MOUTH_LEFT',
-  'MOUTH_RIGHT',
-  'LEFT_SHOULDER',
-  'RIGHT_SHOULDER',
-  'LEFT_ELBOW',
-  'RIGHT_ELBOW',
-  'LEFT_WRIST',
-  'RIGHT_WRIST',
-  'LEFT_PINKY',
-  'RIGHT_PINKY',
-  'LEFT_INDEX',
-  'RIGHT_INDEX',
-  'LEFT_THUMB',
-  'RIGHT_THUMB',
-  'LEFT_HIP',
-  'RIGHT_HIP',
-  'LEFT_KNEE',
-  'RIGHT_KNEE',
-  'LEFT_ANKLE',
-  'RIGHT_ANKLE',
-  'LEFT_HEEL',
-  'RIGHT_HEEL',
-  'LEFT_FOOT_INDEX',
-  'RIGHT_FOOT_INDEX'
-];
-
-// Indices of landmarks not relevant for push-up detection (face & fingers)
-export const UNIMPORTANT_LANDMARKS = [
-  // face landmarks
-  0, 1, 2, 3, 4, 5, 6, 7, 8, 9, 10,
-  // finger landmarks
-  17, 18, 19, 20, 21, 22,
-];
-
-export enum PushupState {
-  WaitingForUp,
-  Up,
-  Down,
-}
-
-export class PushupDetector {
-  private pose: PoseInstance | null = null;
-  private initPromise: Promise<void>;
-  private state: PushupState = PushupState.WaitingForUp;
-  private count = 0;
-  private legSeen = false;
-<<<<<<< HEAD
-  // keeps a rolling window of average elbow angles
-  private angleHistory: number[] = [];
-  // keeps a rolling window of torso orientation angles
-  private torsoHistory: number[] = [];
-  private framesBelowVisibility = 0;
-  private downFrameCount = 0;
-  private upFrameCount = 0;
-  /**
-   * Size of the smoothing window used for averaging angles.
-   * Higher values give smoother results but introduce latency.
-   */
-  private static readonly ANGLE_WINDOW = 5;
-  private static readonly DOWN_THRESHOLD = 100;
-  private static readonly UP_THRESHOLD = 160;
-  /** Minimum consecutive frames an angle must stay beyond a threshold. */
-  private static readonly FRAME_COUNT_THRESHOLD = 3;
-  private static readonly LEG_VISIBILITY_THRESHOLD = 0.3;
-  /**
-   * Number of consecutive frames legs must be invisible before the frame is
-   * ignored to avoid false detections when the user leaves the frame.
-   */
-  private static readonly LEG_MISSING_FRAMES = 2;
-  private static readonly ORIENTATION_CHANGE_THRESHOLD = 15; // degrees
-=======
-  private consecutiveUpFrames = 0;
-  private requiredUpFrames: number;
->>>>>>> 763f8462
-  private landmarks: PoseResults['poseLandmarks'] | null = null;
-  private isInitialized = false;
-  private onPoseResults: ((results: PoseResults['poseLandmarks']) => void) | null = null;
-
-  constructor(requiredUpFrames = 5) {
-    this.requiredUpFrames = requiredUpFrames;
-    this.initPromise = this.initPose();
-  }
-
-  private async initPose() {
-    const mp = await import('@mediapipe/pose');
-    // The package ships as a UMD bundle which doesn't always expose the
-    // constructor via ESM exports.  Some bundlers return an empty module
-    // object on dynamic import.  Fallback to the global `Pose` if necessary.
-    const PoseCtor: typeof Pose =
-      (mp as unknown as { Pose?: typeof Pose }).Pose ??
-      (mp as { default?: { Pose: typeof Pose } }).default?.Pose ??
-      (globalThis as unknown as { Pose?: typeof Pose }).Pose;
-    if (!PoseCtor) {
-      throw new Error('Failed to load Pose constructor from @mediapipe/pose');
-    }
-    this.pose = new PoseCtor({
-      locateFile: (file: string) =>
-        `https://cdn.jsdelivr.net/npm/@mediapipe/pose/${file}`
+export interface CommunitySession {
+  email: string;
+  username?: string;
+  date: string; // ISO string
+  count: number;
+}
+
+const STORAGE_KEY = 'communitySessions';
+
+export interface ScoreEntry {
+  name: string;
+  count: number;
+}
+
+export interface HighscoreResult {
+  scores: ScoreEntry[];
+  total: number;
+}
+
+export function loadCommunitySessions(): CommunitySession[] {
+  if (typeof localStorage === 'undefined') return [];
+  try {
+    return JSON.parse(localStorage.getItem(STORAGE_KEY) || '[]');
+  } catch {
+    return [];
+  }
+}
+
+export function saveCommunitySession(session: CommunitySession) {
+  const sessions = loadCommunitySessions();
+  sessions.push(session);
+  localStorage.setItem(STORAGE_KEY, JSON.stringify(sessions));
+}
+
+import { supabase } from './supabaseClient';
+
+export async function register(
+  email: string,
+  password: string,
+  username: string,
+): Promise<string> {
+  const { data, error } = await supabase.auth.signUp({
+    email,
+    password,
+    options: { data: { username } },
+  });
+  if (error || !data.session) {
+    throw new Error('Registrierung fehlgeschlagen');
+  }
+  return data.session.access_token;
+}
+
+export async function login(email: string, password: string): Promise<string> {
+  const { data, error } = await supabase.auth.signInWithPassword({ email, password });
+  if (error || !data.session) {
+    throw new Error('Login fehlgeschlagen');
+  }
+  return data.session.access_token;
+}
+
+export async function saveSessionServer(
+  token: string,
+  session: Omit<CommunitySession, 'email' | 'username'>,
+) {
+  const current = await supabase.auth.getSession();
+  if (!current.data.session) throw new Error('Nicht eingeloggt');
+
+  const { data: userData } = await supabase.auth.getUser();
+  const email = userData.user?.email;
+  const userId = userData.user?.id;
+  const username = (userData.user?.user_metadata as { username?: string })?.username;
+  if (!email && !userId) throw new Error('Kein Benutzer gefunden');
+
+  await supabase
+    .from('sessions')
+    .insert({ email, username, date: session.date, count: session.count })
+    .catch(async err => {
+      const msg = (err as { message?: string }).message || '';
+      const code = (err as { code?: string }).code;
+      if (msg.includes('username')) {
+        await supabase.from('sessions').insert({
+          email,
+          date: session.date,
+          count: session.count,
+        });
+      } else if (msg.includes('email') || code === '42703') {
+        try {
+          await supabase
+            .from('sessions')
+            .insert({ user_id: userId, username, created_at: session.date, count: session.count });
+        } catch (e2) {
+          const msg2 = (e2 as { message?: string }).message || '';
+          if (msg2.includes('username')) {
+            await supabase
+              .from('sessions')
+              .insert({ user_id: userId, created_at: session.date, count: session.count });
+          } else {
+            throw e2;
+          }
+        }
+      } else if (code?.startsWith('22') || /timestamp|date/i.test(msg)) {
+        const onlyDate = session.date.split('T')[0];
+        try {
+          await supabase.from('sessions').insert({
+            email,
+            username,
+            date: onlyDate,
+            count: session.count,
+          });
+        } catch (e2) {
+          const msg2 = (e2 as { message?: string }).message || '';
+          const code2 = (e2 as { code?: string }).code;
+          if (msg2.includes('username')) {
+            await supabase.from('sessions').insert({
+              email,
+              date: onlyDate,
+              count: session.count,
+            });
+          } else if (msg2.includes('email') || code2 === '42703') {
+            try {
+              await supabase
+                .from('sessions')
+                .insert({ user_id: userId, username, created_at: onlyDate, count: session.count });
+            } catch (e3) {
+              const msg3 = (e3 as { message?: string }).message || '';
+              if (msg3.includes('username')) {
+                await supabase
+                  .from('sessions')
+                  .insert({ user_id: userId, created_at: onlyDate, count: session.count });
+              } else {
+                throw e3;
+              }
+            }
+          } else {
+            throw e2;
+          }
+        }
+      } else {
+        throw err;
+      }
     });
-
-    this.pose.setOptions({
-      modelComplexity: 0,
-      smoothLandmarks: true,
-      enableSegmentation: false,
-      selfieMode: false,
-    });
-
-    this.pose.onResults((results) => {
-      if (results.poseLandmarks) {
-        if (!this.isInitialized) this.isInitialized = true;
-        this.landmarks = results.poseLandmarks;
-        this.processLandmarks(results.poseLandmarks);
-        if (this.onPoseResults) {
-          this.onPoseResults(results.poseLandmarks);
-        }
-      }
-    });
-  }
-
-  setOnPoseResults(callback: (results: PoseResults['poseLandmarks']) => void) {
-    this.onPoseResults = callback;
-  }
-
-  async detect(videoElement: HTMLVideoElement): Promise<number> {
-    await this.initPromise;
-    if (!this.pose) return this.count;
-    if (!this.isInitialized) {
-      await this.pose.send({ image: videoElement });
-      return this.count;
-    }
-
-    await this.pose.send({ image: videoElement });
-    return this.count;
-  }
-
-  private calculateAngle(a: NormalizedLandmark, b: NormalizedLandmark, c: NormalizedLandmark) {
-    const ab = { x: a.x - b.x, y: a.y - b.y };
-    const cb = { x: c.x - b.x, y: c.y - b.y };
-    const dot = ab.x * cb.x + ab.y * cb.y;
-    const magAB = Math.hypot(ab.x, ab.y);
-    const magCB = Math.hypot(cb.x, cb.y);
-    const angle = Math.acos(dot / (magAB * magCB));
-    return (angle * 180) / Math.PI;
-  }
-
-  private processLandmarks(landmarks: NormalizedLandmarkList) {
-    const leftShoulder = landmarks[11];
-    const leftElbow = landmarks[13];
-    const leftWrist = landmarks[15];
-    const rightShoulder = landmarks[12];
-    const rightElbow = landmarks[14];
-    const rightWrist = landmarks[16];
-    const leftHip = landmarks[23];
-    const rightHip = landmarks[24];
-    const leftKnee = landmarks[25];
-    const rightKnee = landmarks[26];
-    const leftAnkle = landmarks[27];
-    const rightAnkle = landmarks[28];
-    const leftFoot = landmarks[31];
-    const rightFoot = landmarks[32];
-
-    if (
-      !leftShoulder ||
-      !leftElbow ||
-      !leftWrist ||
-      !rightShoulder ||
-      !rightElbow ||
-      !rightWrist
-    ) {
-      return;
-    }
-
-    const legVisible = [
-      leftHip,
-      rightHip,
-      leftKnee,
-      rightKnee,
-      leftAnkle,
-      rightAnkle,
-      leftFoot,
-      rightFoot
-    ].some((lm) => lm && (lm.visibility ?? 0) > PushupDetector.LEG_VISIBILITY_THRESHOLD);
-
-    if (!legVisible) {
-      this.framesBelowVisibility++;
-      if (this.framesBelowVisibility > PushupDetector.LEG_MISSING_FRAMES) {
-        return;
-      }
-    } else {
-      this.framesBelowVisibility = 0;
-    }
-
-    const shoulderMid = {
-      x: (leftShoulder.x + rightShoulder.x) / 2,
-      y: (leftShoulder.y + rightShoulder.y) / 2
-    };
-    const hipMid = {
-      x: (leftHip.x + rightHip.x) / 2,
-      y: (leftHip.y + rightHip.y) / 2
-    };
-    const torsoAngle =
-      (Math.atan2(hipMid.y - shoulderMid.y, hipMid.x - shoulderMid.x) * 180) /
-      Math.PI;
-
-    const prevOrientation = this.torsoHistory[this.torsoHistory.length - 1];
-    if (
-      prevOrientation !== undefined &&
-      Math.abs(torsoAngle - prevOrientation) >
-        PushupDetector.ORIENTATION_CHANGE_THRESHOLD
-    ) {
-      return;
-    }
-
-    this.torsoHistory.push(torsoAngle);
-    if (this.torsoHistory.length > PushupDetector.ANGLE_WINDOW) {
-      this.torsoHistory.shift();
-    }
-
-    const leftAngle = this.calculateAngle(leftShoulder, leftElbow, leftWrist);
-    const rightAngle = this.calculateAngle(rightShoulder, rightElbow, rightWrist);
-    const avgAngle = (leftAngle + rightAngle) / 2;
-
-<<<<<<< HEAD
-    this.angleHistory.push(avgAngle);
-    if (this.angleHistory.length > PushupDetector.ANGLE_WINDOW) {
-      this.angleHistory.shift();
-    }
-
-    const smoothAngle =
-      this.angleHistory.reduce((s, v) => s + v, 0) / this.angleHistory.length;
-
-    if (smoothAngle < PushupDetector.DOWN_THRESHOLD) {
-      this.downFrameCount++;
-    } else {
-      this.downFrameCount = 0;
-    }
-
-    if (smoothAngle > PushupDetector.UP_THRESHOLD) {
-      this.upFrameCount++;
-    } else {
-      this.upFrameCount = 0;
-    }
-
-    if (
-      this.downFrameCount >= PushupDetector.FRAME_COUNT_THRESHOLD &&
-      !this.isDown &&
-      legVisible
-    ) {
-      this.isDown = true;
-      this.legSeen = true;
-    }
-
-    if (
-      this.upFrameCount >= PushupDetector.FRAME_COUNT_THRESHOLD &&
-      this.isDown
-    ) {
-      this.isDown = false;
-      if (this.legSeen) {
-        this.count++;
-=======
-    const isUpFrame = avgAngle > 160 && legVisible;
-    const isDownFrame = avgAngle < 100;
-
-    if (isUpFrame) {
-      this.consecutiveUpFrames++;
-    } else {
-      this.consecutiveUpFrames = 0;
-    }
-
-    switch (this.state) {
-      case PushupState.WaitingForUp: {
-        if (isUpFrame && this.consecutiveUpFrames >= this.requiredUpFrames) {
-          this.state = PushupState.Up;
-          this.consecutiveUpFrames = 0;
-        }
-        break;
-      }
-      case PushupState.Up: {
-        if (isDownFrame && legVisible) {
-          this.state = PushupState.Down;
-          this.legSeen = true;
-        }
-        break;
-      }
-      case PushupState.Down: {
-        if (isUpFrame && this.consecutiveUpFrames >= this.requiredUpFrames) {
-          this.state = PushupState.Up;
-          if (this.legSeen) {
-            this.count++;
-          }
-          this.legSeen = false;
-          this.consecutiveUpFrames = 0;
-        }
-        break;
->>>>>>> 763f8462
-      }
-    }
-  }
-
-  reset() {
-    this.count = 0;
-    this.state = PushupState.WaitingForUp;
-    this.legSeen = false;
-    this.consecutiveUpFrames = 0;
-    this.landmarks = null;
-  }
-
-  getCount() {
-    return this.count;
-  }
-
-  getLandmarks() {
-    return this.landmarks;
-  }
-
-  isReady() {
-    return this.isInitialized;
-  }
-
-  cleanup() {
-    if (this.pose) {
-      this.pose.reset();
-    }
-  }
-}
-
-export type { PoseResults };
+}
+
+export async function fetchHighscores(period: 'day' | 'week' | 'month'): Promise<HighscoreResult> {
+  const now = new Date();
+  let start: Date;
+  if (period === 'day') {
+    start = new Date(now.getFullYear(), now.getMonth(), now.getDate());
+  } else if (period === 'week') {
+    const day = (now.getDay() + 6) % 7;
+    start = new Date(now);
+    start.setDate(now.getDate() - day);
+    start.setHours(0, 0, 0, 0);
+  } else {
+    start = new Date(now.getFullYear(), now.getMonth(), 1);
+  }
+
+  const iso = start.toISOString();
+  let { data, error } = await supabase
+    .from('sessions')
+    .select('email, username, count, date')
+    .gte('date', iso);
+  if (error) {
+    const msg = error.message || '';
+    const code = error.code;
+    if (msg.includes('email') || code === '42703') {
+      let fb = await supabase
+        .from('sessions')
+        .select('user_id, username, count, created_at')
+        .gte('created_at', iso);
+      if (fb.error && fb.error.code === '42703') {
+        fb = await supabase
+          .from('sessions')
+          .select('user_id, count, created_at')
+          .gte('created_at', iso);
+        data = fb.data?.map(r => ({ email: r.user_id, count: r.count, date: r.created_at }));
+      } else {
+        data = fb.data?.map(r => ({ email: r.user_id, username: r.username, count: r.count, date: r.created_at }));
+      }
+      error = fb.error;
+    } else if (msg.includes('username')) {
+      const fallback = await supabase
+        .from('sessions')
+        .select('email, count, date')
+        .gte('date', iso);
+      data = fallback.data;
+      error = fallback.error;
+    } else if (code?.startsWith('22') || /timestamp|date/i.test(msg)) {
+      const fallback = await supabase
+        .from('sessions')
+        .select('email, username, count, date')
+        .gte('date', iso.split('T')[0]);
+      if (fallback.error) {
+        const fb2 = await supabase
+          .from('sessions')
+          .select('email, count, date')
+          .gte('date', iso.split('T')[0]);
+        data = fb2.data;
+        error = fb2.error;
+      } else {
+        data = fallback.data;
+        error = null;
+      }
+    }
+  }
+  if (error) throw new Error('Fehler beim Laden der Highscores');
+
+  const totals = new Map<string, { name: string; count: number }>();
+  let totalCount = 0;
+  (data || []).forEach(r => {
+    let name: string | undefined =
+      typeof r.username === 'string' && r.username.trim()
+        ? r.username.trim()
+        : undefined;
+    if (!name) {
+      const emailVal = (r.email as string) || '';
+      if (emailVal.includes('@')) {
+        name = emailVal.trim();
+      }
+    }
+    if (!name && typeof (r as Record<string, unknown>).user_id === 'string') {
+      name = (r as Record<string, unknown>).user_id as string;
+    }
+    if (!name) return;
+    const key = name.toLowerCase();
+    totalCount += r.count as number;
+    const existing = totals.get(key);
+    if (existing) existing.count += r.count as number;
+    else totals.set(key, { name, count: r.count as number });
+  });
+
+  const scores = Array.from(totals.values())
+    .sort((a, b) => b.count - a.count)
+    .slice(0, 10);
+
+  return { scores, total: totalCount };
+}
+
+export function computeHighscores(period: 'day' | 'week' | 'month'): HighscoreResult {
+  const sessions = loadCommunitySessions();
+  const now = new Date();
+  let start: Date;
+  if (period === 'day') {
+    start = new Date(now.getFullYear(), now.getMonth(), now.getDate());
+  } else if (period === 'week') {
+    const day = (now.getDay() + 6) % 7; // Monday = 0
+    start = new Date(now);
+    start.setDate(now.getDate() - day);
+    start.setHours(0, 0, 0, 0);
+  } else {
+    start = new Date(now.getFullYear(), now.getMonth(), 1);
+  }
+
+  const totals = new Map<string, { name: string; count: number }>();
+  let totalCount = 0;
+  sessions.forEach(s => {
+    const d = new Date(s.date);
+    if (d >= start) {
+      let name: string | undefined =
+        typeof s.username === 'string' && s.username.trim()
+          ? s.username.trim()
+          : undefined;
+      if (!name && typeof s.email === 'string' && s.email.trim()) {
+        name = s.email.trim();
+      }
+      if (!name && (s as Record<string, unknown>).user_id) {
+        name = String((s as Record<string, unknown>).user_id);
+      }
+      if (!name) return;
+      const key = name.toLowerCase();
+      totalCount += s.count;
+      const existing = totals.get(key);
+      if (existing) existing.count += s.count;
+      else totals.set(key, { name, count: s.count });
+    }
+  });
+
+  const scores = Array.from(totals.values())
+    .sort((a, b) => b.count - a.count)
+    .slice(0, 10);
+
+  return { scores, total: totalCount };
+}