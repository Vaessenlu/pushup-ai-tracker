import React, { useRef, useEffect, useState, useCallback } from 'react';
import { Card } from '@/components/ui/card';
import { Button } from '@/components/ui/button';
import { Badge } from '@/components/ui/badge';
import { Slider } from '@/components/ui/slider';
import { Switch } from '@/components/ui/switch';
import { Play, Pause, Square, Camera, CameraOff, ZoomIn, ZoomOut, Eye, EyeOff, Slash } from 'lucide-react';
import { useToast } from '@/hooks/use-toast';
import { Session } from '@/pages/Index';
<<<<<<< HEAD
import type {
  Pose,
  POSE_CONNECTIONS as PoseConnections,
  Results as PoseResults,
  NormalizedLandmark,
  NormalizedLandmarkList,
} from '@mediapipe/pose';
import pose from '@mediapipe/pose';
import { drawConnectors, drawLandmarks } from '@mediapipe/drawing_utils';

const PoseImpl = (pose as any).Pose as typeof Pose;
const POSE_CONNECTIONS =
  (pose as any).POSE_CONNECTIONS as PoseConnections;

=======
import { Pose, POSE_CONNECTIONS, Results as PoseResults, NormalizedLandmark, NormalizedLandmarkList } from '@mediapipe/pose';
import { drawConnectors, drawLandmarks } from '@mediapipe/drawing_utils';

>>>>>>> 5397b299
const POSE_LANDMARK_NAMES = [
  'NOSE',
  'LEFT_EYE_INNER',
  'LEFT_EYE',
  'LEFT_EYE_OUTER',
  'RIGHT_EYE_INNER',
  'RIGHT_EYE',
  'RIGHT_EYE_OUTER',
  'LEFT_EAR',
  'RIGHT_EAR',
  'MOUTH_LEFT',
  'MOUTH_RIGHT',
  'LEFT_SHOULDER',
  'RIGHT_SHOULDER',
  'LEFT_ELBOW',
  'RIGHT_ELBOW',
  'LEFT_WRIST',
  'RIGHT_WRIST',
  'LEFT_PINKY',
  'RIGHT_PINKY',
  'LEFT_INDEX',
  'RIGHT_INDEX',
  'LEFT_THUMB',
  'RIGHT_THUMB',
  'LEFT_HIP',
  'RIGHT_HIP',
  'LEFT_KNEE',
  'RIGHT_KNEE',
  'LEFT_ANKLE',
  'RIGHT_ANKLE',
  'LEFT_HEEL',
  'RIGHT_HEEL',
  'LEFT_FOOT_INDEX',
  'RIGHT_FOOT_INDEX'
];

// Indices of landmarks not relevant for push-up detection (face & fingers)
const UNIMPORTANT_LANDMARKS = [
  // face landmarks
  0, 1, 2, 3, 4, 5, 6, 7, 8, 9, 10,
  // finger landmarks
  17, 18, 19, 20, 21, 22,
];

// Enhanced PushupDetector with TensorFlow.js PoseNet
class PushupDetector {
  private pose: Pose;
  private isDown = false;
  private count = 0;
  private legSeen = false;
  private landmarks: PoseResults['poseLandmarks'] | null = null;
  private isInitialized = false;
  private onPoseResults: ((results: PoseResults['poseLandmarks']) => void) | null = null;

  constructor() {
    this.pose = new Pose({
      locateFile: (file) => `https://cdn.jsdelivr.net/npm/@mediapipe/pose/${file}`
    });

    this.pose.setOptions({
      modelComplexity: 0,
      smoothLandmarks: true,
      enableSegmentation: false,
      selfieMode: false,
    });

    this.pose.onResults((results) => {
      if (results.poseLandmarks) {
        if (!this.isInitialized) this.isInitialized = true;
        this.landmarks = results.poseLandmarks;
        this.processLandmarks(results.poseLandmarks);
        if (this.onPoseResults) {
          this.onPoseResults(results.poseLandmarks);
        }
      }
    });
  }

  setOnPoseResults(callback: (results: PoseResults['poseLandmarks']) => void) {
    this.onPoseResults = callback;
  }

  async detect(videoElement: HTMLVideoElement): Promise<number> {
    if (!this.isInitialized) {
      // attempt to process frame to trigger initialization
      await this.pose.send({ image: videoElement });
      return this.count;
    }

    await this.pose.send({ image: videoElement });
    return this.count;
  }

  private calculateAngle(a: NormalizedLandmark, b: NormalizedLandmark, c: NormalizedLandmark) {
    const ab = { x: a.x - b.x, y: a.y - b.y };
    const cb = { x: c.x - b.x, y: c.y - b.y };
    const dot = ab.x * cb.x + ab.y * cb.y;
    const magAB = Math.hypot(ab.x, ab.y);
    const magCB = Math.hypot(cb.x, cb.y);
    const angle = Math.acos(dot / (magAB * magCB));
    return (angle * 180) / Math.PI;
  }

  private processLandmarks(landmarks: NormalizedLandmarkList) {
    const leftShoulder = landmarks[11];
    const leftElbow = landmarks[13];
    const leftWrist = landmarks[15];
    const rightShoulder = landmarks[12];
    const rightElbow = landmarks[14];
    const rightWrist = landmarks[16];
    const leftHip = landmarks[23];
    const rightHip = landmarks[24];
    const leftKnee = landmarks[25];
    const rightKnee = landmarks[26];
    const leftAnkle = landmarks[27];
    const rightAnkle = landmarks[28];
    const leftFoot = landmarks[31];
    const rightFoot = landmarks[32];

    if (
      !leftShoulder ||
      !leftElbow ||
      !leftWrist ||
      !rightShoulder ||
      !rightElbow ||
      !rightWrist
    ) {
      return;
    }

    const legVisible = [
      leftHip,
      rightHip,
      leftKnee,
      rightKnee,
      leftAnkle,
      rightAnkle,
      leftFoot,
      rightFoot
    ].some((lm) => lm && (lm.visibility ?? 0) > 0.3);

    const leftAngle = this.calculateAngle(leftShoulder, leftElbow, leftWrist);
    const rightAngle = this.calculateAngle(rightShoulder, rightElbow, rightWrist);
    const avgAngle = (leftAngle + rightAngle) / 2;

    if (avgAngle < 100 && !this.isDown) {
      if (legVisible) {
        this.isDown = true;
        this.legSeen = true;
      }
    }

    if (avgAngle > 160 && this.isDown) {
      this.isDown = false;
      if (this.legSeen) {
        this.count++;
      }
      this.legSeen = false;
    }
  }

  reset() {
    this.count = 0;
    this.isDown = false;
    this.legSeen = false;
    this.landmarks = null;
  }

  getCount() {
    return this.count;
  }

  getLandmarks() {
    return this.landmarks;
  }

  isReady() {
    return this.isInitialized;
  }

  cleanup() {
    this.pose.reset();
  }
}

interface PushupTrackerProps {
  onSessionComplete: (session: Omit<Session, 'id'>) => void;
  isTracking: boolean;
  setIsTracking: (tracking: boolean) => void;
}

export const PushupTracker: React.FC<PushupTrackerProps> = ({
  onSessionComplete,
  isTracking,
  setIsTracking
}) => {
  const videoRef = useRef<HTMLVideoElement>(null);
  const canvasRef = useRef<HTMLCanvasElement>(null);
  const streamRef = useRef<MediaStream | null>(null);
  const detectorRef = useRef(new PushupDetector());
  const animationRef = useRef<number>();
  const startTimeRef = useRef<number>(0);

  const [cameraEnabled, setCameraEnabled] = useState(false);
  const [status, setStatus] = useState<'ready' | 'tracking' | 'paused'>('ready');
  const [videoReady, setVideoReady] = useState(false);
  const [count, setCount] = useState(0);
  const [sessionTime, setSessionTime] = useState(0);
  const [zoom, setZoom] = useState([1]);
  const [showSkeleton, setShowSkeleton] = useState(true);
  const [hideUnimportant, setHideUnimportant] = useState(false);
  const [poseResults, setPoseResults] = useState<PoseResults['poseLandmarks'] | null>(null);
  const [modelReady, setModelReady] = useState(false);
  const [videoDimensions, setVideoDimensions] = useState({ width: 0, height: 0 });
  
  const { toast } = useToast();

  const formatTime = (seconds: number) => {
    const mins = Math.floor(seconds / 60);
    const secs = seconds % 60;
    return `${mins}:${secs.toString().padStart(2, '0')}`;
  };

  // Set up pose results callback
  useEffect(() => {
    detectorRef.current.setOnPoseResults((results) => {
      console.log('Pose results received:', results ? results.length : 0);
      setPoseResults(results);
      if (!modelReady) {
        setModelReady(true);
        console.log('Pose detection model ready');
      }
    });
  }, [modelReady]);

  // Handle video metadata loaded
  const handleVideoLoadedMetadata = useCallback(() => {
    if (videoRef.current) {
      const video = videoRef.current;
      console.log('Video metadata loaded:', video.videoWidth, 'x', video.videoHeight);
      setVideoDimensions({ width: video.videoWidth, height: video.videoHeight });
      setVideoReady(true);
      
      // Update canvas size immediately
      if (canvasRef.current) {
        canvasRef.current.width = video.videoWidth;
        canvasRef.current.height = video.videoHeight;
        console.log('Canvas size set to:', video.videoWidth, 'x', video.videoHeight);
      }
      
      toast({
        title: "Kamera aktiviert",
        description: "Positioniere dich so, dass dein ganzer Körper sichtbar ist.",
      });
    }
  }, [toast]);

  // Separate useEffect to handle video stream assignment
  useEffect(() => {
    if (streamRef.current && videoRef.current && cameraEnabled) {
      console.log('Assigning stream to video element...');
      
      const video = videoRef.current;
      video.srcObject = streamRef.current;
      
      video.addEventListener('loadedmetadata', handleVideoLoadedMetadata);
      
      video.play()
        .then(() => {
          console.log('Video playback started successfully');
        })
        .catch((error) => {
          console.error('Video play failed:', error);
          setVideoReady(false);
        });

      return () => {
        video.removeEventListener('loadedmetadata', handleVideoLoadedMetadata);
      };
    }
  }, [cameraEnabled, handleVideoLoadedMetadata]);

  const enableCamera = useCallback(async () => {
    try {
      console.log('Requesting camera access...');
      const stream = await navigator.mediaDevices.getUserMedia({
        video: { 
          width: { ideal: 640 }, 
          height: { ideal: 480 },
          facingMode: 'user'
        }
      });
      
      console.log('Camera stream obtained successfully');
      streamRef.current = stream;
      setCameraEnabled(true);
      
    } catch (error) {
      console.error('Camera access error:', error);
      setCameraEnabled(false);
      setVideoReady(false);
      streamRef.current = null;
      toast({
        title: "Kamera-Fehler",
        description: "Konnte nicht auf die Kamera zugreifen. Bitte Berechtigung erteilen.",
        variant: "destructive",
      });
    }
  }, [toast]);

  const disableCamera = useCallback(() => {
    console.log('Disabling camera...');
    if (streamRef.current) {
      streamRef.current.getTracks().forEach(track => {
        track.stop();
        console.log('Camera track stopped');
      });
      streamRef.current = null;
    }
    if (videoRef.current) {
      videoRef.current.srcObject = null;
    }
    setCameraEnabled(false);
    setVideoReady(false);
    setIsTracking(false);
    setStatus('ready');
  }, [setIsTracking]);

  const startTracking = useCallback(() => {
    if (!cameraEnabled || !videoReady) {
      toast({
        title: "System nicht bereit",
        description: "Bitte warte bis die Kamera bereit ist.",
        variant: "destructive",
      });
      return;
    }

    if (!modelReady) {
      toast({
        title: "Modell initialisiert",
        description: "Das Pose-Modell wird mit dem ersten Frame geladen.",
      });
    }

    detectorRef.current.reset();
    setCount(0);
    setSessionTime(0);
    startTimeRef.current = Date.now();
    setIsTracking(true);
    setStatus('tracking');
    
    toast({
      title: "Tracking gestartet",
      description: "Beginne mit deinen Liegestützen!",
    });
  }, [cameraEnabled, videoReady, modelReady, setIsTracking, toast]);

  const pauseTracking = useCallback(() => {
    setIsTracking(false);
    setStatus('paused');
  }, [setIsTracking]);

  const stopTracking = useCallback(() => {
    const endTime = Date.now();
    const duration = Math.round((endTime - startTimeRef.current) / 1000);
    const avgTimePerRep = count > 0 ? duration / count : 0;

    if (count > 0) {
      onSessionComplete({
        date: new Date(),
        count,
        duration,
        avgTimePerRep,
      });

      toast({
        title: "Session beendet!",
        description: `${count} Liegestützen in ${duration}s absolviert!`,
      });
    }

    setIsTracking(false);
    setStatus('ready');
    setCount(0);
    setSessionTime(0);
  }, [count, onSessionComplete, setIsTracking, toast]);

  // Animation loop for pose detection
  useEffect(() => {
    if ((isTracking || showSkeleton) && videoRef.current && videoReady && videoDimensions.width > 0) {
      const animate = async () => {
        if (videoRef.current && detectorRef.current) {
          const newCount = await detectorRef.current.detect(videoRef.current);
          if (isTracking) {
            setCount(newCount);

            // Update session time
            const currentTime = Math.round((Date.now() - startTimeRef.current) / 1000);
            setSessionTime(currentTime);
          }
        }

        if (isTracking || showSkeleton) {
          animationRef.current = requestAnimationFrame(animate);
        }
      };

      console.log('Starting pose detection animation loop');
      animationRef.current = requestAnimationFrame(animate);
    }

    return () => {
      if (animationRef.current) {
        cancelAnimationFrame(animationRef.current);
      }
    };
  }, [isTracking, showSkeleton, videoReady, videoDimensions]);

  // Draw pose landmarks and connections on canvas
  useEffect(() => {
    if (showSkeleton && poseResults && canvasRef.current && videoDimensions.width > 0) {
      const ctx = canvasRef.current.getContext('2d');
      if (!ctx) return;

      const canvas = canvasRef.current;

      if (canvas.width !== videoDimensions.width || canvas.height !== videoDimensions.height) {
        canvas.width = videoDimensions.width;
        canvas.height = videoDimensions.height;
      }

      ctx.clearRect(0, 0, canvas.width, canvas.height);

      const connections = hideUnimportant
        ? POSE_CONNECTIONS.filter(([a, b]) =>
            !UNIMPORTANT_LANDMARKS.includes(a) && !UNIMPORTANT_LANDMARKS.includes(b)
          )
        : POSE_CONNECTIONS;

      const landmarksToDraw = hideUnimportant
        ? poseResults.filter((_, idx) => !UNIMPORTANT_LANDMARKS.includes(idx))
        : poseResults;

      drawConnectors(ctx, poseResults, connections, { color: '#00FF00', lineWidth: 3 });
      drawLandmarks(ctx, landmarksToDraw, { color: '#FF0000', lineWidth: 2 });

      poseResults.forEach((lm, idx) => {
        if (hideUnimportant && UNIMPORTANT_LANDMARKS.includes(idx)) return;
        const x = lm.x * canvas.width;
        const y = lm.y * canvas.height;
        ctx.fillStyle = '#FFFFFF';
        ctx.font = '10px Arial';
        ctx.fillText(POSE_LANDMARK_NAMES[idx] || `${idx}`, x + 4, y - 4);
      });

      [11, 12].forEach(i => drawLandmarks(ctx, [poseResults[i]], { color: '#FF00FF', radius: 6 }));
      [23, 24].forEach(i => drawLandmarks(ctx, [poseResults[i]], { color: '#00FFFF', radius: 6 }));

      const avgConfidence = poseResults.reduce((sum, kp) => sum + (kp.visibility ?? 0.5), 0) / poseResults.length;

      ctx.fillStyle = 'rgba(0,0,0,0.7)';
      ctx.fillRect(5, 5, 220, 50);
      ctx.fillStyle = '#FFFFFF';
      ctx.font = 'bold 14px Arial';
      ctx.fillText(`Confidence: ${(avgConfidence * 100).toFixed(1)}%`, 10, 25);
      ctx.fillText(`Model: ${modelReady ? 'Ready' : 'Loading...'}`, 10, 45);
    }
  }, [showSkeleton, poseResults, modelReady, videoDimensions, hideUnimportant]);

  // Cleanup on unmount
  useEffect(() => {
    return () => {
      if (animationRef.current) {
        cancelAnimationFrame(animationRef.current);
      }
      if (streamRef.current) {
        streamRef.current.getTracks().forEach(track => track.stop());
      }
      detectorRef.current.cleanup();
    };
  }, []);

  return (
    <Card className="p-6 bg-white shadow-xl">
      <div className="space-y-6">
        {/* Camera Section */}
        <div className="relative">
          <div className="aspect-video bg-gray-900 rounded-lg overflow-hidden relative">
            {cameraEnabled ? (
              <>
                <video
                  ref={videoRef}
                  autoPlay
                  playsInline
                  muted
                  className="w-full h-full object-cover transform scale-x-[-1]"
                  style={{ 
                    transform: `scale(${zoom[0]}) scaleX(-${zoom[0]})`,
                    transformOrigin: 'center center'
                  }}
                />
                <canvas
                  ref={canvasRef}
                  className="absolute top-0 left-0 w-full h-full pointer-events-none"
                  style={{ 
                    transform: `scale(${zoom[0]}) scaleX(-${zoom[0]})`,
                    transformOrigin: 'center center',
                    display: showSkeleton ? 'block' : 'none',
                    border: showSkeleton ? '2px solid red' : 'none' // Debug border
                  }}
                />
                {/* Status Overlay */}
                <div className="absolute top-4 left-4 space-y-2">
                  <Badge variant={status === 'tracking' ? 'default' : 'secondary'}>
                    {status === 'tracking' ? 'Tracking aktiv' : 
                     status === 'paused' ? 'Pausiert' : 'Bereit'}
                  </Badge>
                  <Badge variant="outline" className="bg-white/90">
                    Video: {videoReady ? `${videoDimensions.width}x${videoDimensions.height}` : 'Lädt...'}
                  </Badge>
                  <Badge variant="outline" className="bg-white/90">
                    Model: {modelReady ? 'Bereit' : 'Lädt...'}
                  </Badge>
                  {poseResults && (
                    <Badge variant="outline" className="bg-green-100">
                      Pose: {poseResults.length} Punkte erkannt
                    </Badge>
                  )}
                  <Badge variant="outline" className="bg-white/90">
                    Skelett: {showSkeleton ? 'AN' : 'AUS'}
                  </Badge>
                  {isTracking && (
                    <Badge variant="outline" className="bg-white/90">
                      Zeit: {formatTime(sessionTime)}
                    </Badge>
                  )}
                </div>
                
                {/* Count Display */}
                <div className="absolute top-4 right-4">
                  <div className="bg-gradient-to-r from-blue-500 to-purple-600 text-white px-6 py-3 rounded-full">
                    <span className="text-3xl font-bold">{count}</span>
                  </div>
                </div>
              </>
            ) : (
              <div className="flex items-center justify-center h-full text-white">
                <div className="text-center">
                  <CameraOff className="h-16 w-16 mx-auto mb-4 opacity-50" />
                  <p className="text-lg">Kamera nicht aktiviert</p>
                  <p className="text-sm opacity-75">Klicke auf "Kamera aktivieren" um zu beginnen</p>
                </div>
              </div>
            )}
          </div>
        </div>

        {/* Camera Controls */}
        {cameraEnabled && (
          <div className="space-y-4">
            {/* Zoom Control */}
            <div className="flex items-center gap-4 p-4 bg-gray-50 rounded-lg">
              <ZoomOut className="h-4 w-4 text-gray-600" />
              <div className="flex-1">
                <label className="text-sm font-medium text-gray-700 mb-2 block">
                  Zoom: {zoom[0].toFixed(1)}x
                </label>
                <Slider
                  value={zoom}
                  onValueChange={setZoom}
                  max={3}
                  min={0.5}
                  step={0.1}
                  className="w-full"
                />
              </div>
              <ZoomIn className="h-4 w-4 text-gray-600" />
            </div>

            {/* Skeleton Toggle */}
            <div className="flex items-center justify-between p-4 bg-gray-50 rounded-lg">
              <div className="flex items-center gap-2">
                {showSkeleton ? <Eye className="h-4 w-4" /> : <EyeOff className="h-4 w-4" />}
                <label className="text-sm font-medium text-gray-700">
                  Pose-Erkennung anzeigen
                </label>
              </div>
              <Switch
                checked={showSkeleton}
                onCheckedChange={setShowSkeleton}
              />
            </div>

            {/* Hide Unimportant Points Toggle */}
            <div className="flex items-center justify-between p-4 bg-gray-50 rounded-lg">
              <div className="flex items-center gap-2">
                <Slash className="h-4 w-4" />
                <label className="text-sm font-medium text-gray-700">
                  Unwichtige Punkte ausblenden
                </label>
              </div>
              <Switch
                checked={hideUnimportant}
                onCheckedChange={setHideUnimportant}
              />
            </div>
          </div>
        )}

        {/* Main Controls */}
        <div className="flex items-center justify-center gap-4">
          {!cameraEnabled ? (
            <Button 
              onClick={enableCamera}
              className="bg-gradient-to-r from-blue-500 to-purple-600 hover:from-blue-600 hover:to-purple-700"
            >
              <Camera className="h-4 w-4 mr-2" />
              Kamera aktivieren
            </Button>
          ) : (
            <>
              <Button 
                variant="outline" 
                onClick={disableCamera}
              >
                <CameraOff className="h-4 w-4 mr-2" />
                Kamera aus
              </Button>
              
              {status === 'ready' && videoReady && modelReady && (
                <Button 
                  onClick={startTracking}
                  className="bg-gradient-to-r from-green-500 to-green-600 hover:from-green-600 hover:to-green-700"
                >
                  <Play className="h-4 w-4 mr-2" />
                  Start
                </Button>
              )}
              
              {status === 'ready' && (!videoReady || !modelReady) && (
                <Button 
                  disabled
                  variant="outline"
                >
                  {!videoReady ? 'Video lädt...' : 'Model lädt...'}
                </Button>
              )}
              
              {status === 'tracking' && (
                <Button 
                  onClick={() => {
                    setIsTracking(false);
                    setStatus('paused');
                  }}
                  variant="outline"
                >
                  <Pause className="h-4 w-4 mr-2" />
                  Pause
                </Button>
              )}
              
              {(status === 'tracking' || status === 'paused') && (
                <Button 
                  onClick={() => {
                    const endTime = Date.now();
                    const duration = Math.round((endTime - startTimeRef.current) / 1000);
                    const avgTimePerRep = count > 0 ? duration / count : 0;

                    if (count > 0) {
                      onSessionComplete({
                        date: new Date(),
                        count,
                        duration,
                        avgTimePerRep,
                      });

                      toast({
                        title: "Session beendet!",
                        description: `${count} Liegestützen in ${duration}s absolviert!`,
                      });
                    }

                    setIsTracking(false);
                    setStatus('ready');
                    setCount(0);
                    setSessionTime(0);
                  }}
                  variant="destructive"
                >
                  <Square className="h-4 w-4 mr-2" />
                  Stop
                </Button>
              )}
              
              {status === 'paused' && (
                <Button 
                  onClick={() => {
                    setIsTracking(true);
                    setStatus('tracking');
                  }}
                  className="bg-gradient-to-r from-green-500 to-green-600 hover:from-green-600 hover:to-green-700"
                >
                  <Play className="h-4 w-4 mr-2" />
                  Fortsetzen
                </Button>
              )}
            </>
          )}
        </div>

        {/* Instructions */}
        <div className="bg-blue-50 p-4 rounded-lg">
          <h3 className="font-semibold text-blue-900 mb-2">Anleitung:</h3>
          <ul className="text-sm text-blue-800 space-y-1">
            <li>• Positioniere dich so, dass dein ganzer Körper sichtbar ist</li>
            <li>• Warte bis das Pose-Modell geladen ist (Status: "Model: Bereit")</li>
            <li>• Nutze den Zoom-Slider um die Kameraansicht anzupassen</li>
            <li>• Schalte die Pose-Erkennung ein um zu sehen was das System erkennt</li>
            <li>• Rote/gelbe Punkte zeigen erkannte Körperteile, grüne Linien das Skelett</li>
            <li>• Magenta Punkte = Schultern, Cyan Punkte = Hüfte (wichtig für Liegestützen)</li>
            <li>• Aktivere "Unwichtige Punkte ausblenden" um Gesicht und Finger zu verbergen</li>
            <li>• Gezählt wird nur, wenn mindestens ein Beinpunkt (Knie oder Fuß) sichtbar ist</li>
            <li>• Führe Liegestützen mit klaren Auf- und Abwärtsbewegungen aus</li>
            <li>• Für beste Ergebnisse sorge für gute Beleuchtung und einen ruhigen Hintergrund</li>
          </ul>
        </div>
      </div>
    </Card>
  );
};

export default PushupTracker;<|MERGE_RESOLUTION|>--- conflicted
+++ resolved
@@ -4,29 +4,30 @@
 import { Badge } from '@/components/ui/badge';
 import { Slider } from '@/components/ui/slider';
 import { Switch } from '@/components/ui/switch';
-import { Play, Pause, Square, Camera, CameraOff, ZoomIn, ZoomOut, Eye, EyeOff, Slash } from 'lucide-react';
+import {
+  Play,
+  Pause,
+  Square,
+  Camera,
+  CameraOff,
+  ZoomIn,
+  ZoomOut,
+  Eye,
+  EyeOff,
+  Slash
+} from 'lucide-react';
 import { useToast } from '@/hooks/use-toast';
 import { Session } from '@/pages/Index';
-<<<<<<< HEAD
-import type {
+
+import {
   Pose,
-  POSE_CONNECTIONS as PoseConnections,
+  POSE_CONNECTIONS,
   Results as PoseResults,
   NormalizedLandmark,
-  NormalizedLandmarkList,
+  NormalizedLandmarkList
 } from '@mediapipe/pose';
-import pose from '@mediapipe/pose';
 import { drawConnectors, drawLandmarks } from '@mediapipe/drawing_utils';
 
-const PoseImpl = (pose as any).Pose as typeof Pose;
-const POSE_CONNECTIONS =
-  (pose as any).POSE_CONNECTIONS as PoseConnections;
-
-=======
-import { Pose, POSE_CONNECTIONS, Results as PoseResults, NormalizedLandmark, NormalizedLandmarkList } from '@mediapipe/pose';
-import { drawConnectors, drawLandmarks } from '@mediapipe/drawing_utils';
-
->>>>>>> 5397b299
 const POSE_LANDMARK_NAMES = [
   'NOSE',
   'LEFT_EYE_INNER',
